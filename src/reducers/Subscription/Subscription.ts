import { createSlice, PayloadAction, ThunkDispatch } from '@reduxjs/toolkit';
import { Action } from 'redux';
import { Socket } from 'socket.io-client';

import { AlertTypeEnum } from '@models/alert.model.ts';
import { getIntegrationsValidity } from '@api/userApi.ts';
import { integrations } from '@components/Integration/integrations.ts';

import { RootState } from '../index';
import { addAlert } from '../notifications/notifications';
import { setUserState } from '../User/User';

export interface SubscribeState {
  actual: boolean;
  loading: boolean;
}

interface SubscriptionStoreState {
  twitch: SubscribeState;
  da: SubscribeState;
  donatePay: SubscribeState;
  tourniquet: SubscribeState;
}

const initialSubscribeState = {
  actual: false,
  loading: false,
};

export const initialState: SubscriptionStoreState = {
  twitch: initialSubscribeState,
  da: initialSubscribeState,
  donatePay: initialSubscribeState,
  tourniquet: initialSubscribeState,
};

interface SetSubscribeProps {
  id: Integration.ID;
  state: Partial<SubscribeState>;
}

const subscriptionSlice = createSlice({
  name: 'subscription',
  initialState,
  reducers: {
    setTwitchSubscribeState(state, action: PayloadAction<Partial<SubscribeState>>): void {
      state.twitch = { ...state.twitch, ...action.payload };
    },
    setDaSubscribeState(state, action: PayloadAction<Partial<SubscribeState>>): void {
      state.da = { ...state.da, ...action.payload };
    },
    setTourniquetSubscribeState(state, action: PayloadAction<Partial<SubscribeState>>): void {
      state.tourniquet = { ...state.tourniquet, ...action.payload };
    },
    setDonatePaySubscribeState(state, action: PayloadAction<Partial<SubscribeState>>): void {
      state.donatePay = { ...state.donatePay, ...action.payload };
    },
    setSubscribeState(state, action: PayloadAction<SetSubscribeProps>): void {
      state[action.payload.id] = { ...state[action.payload.id], ...action.payload.state };
    },
    setSubscribeStateAll(state, action: PayloadAction<Partial<SubscribeState>>): void {
      state.twitch = { ...state.twitch, ...action.payload };
      state.da = { ...state.da, ...action.payload };
      state.donatePay = { ...state.donatePay, ...action.payload };
    },
  },
});

export const {
  setSubscribeStateAll,
  setDaSubscribeState,
  setSubscribeState,
  setTwitchSubscribeState,
  setDonatePaySubscribeState,
  setTourniquetSubscribeState,
} = subscriptionSlice.actions;

export const validateIntegrations = async (
  dispatch: ThunkDispatch<{}, {}, Action>,
  getState: () => RootState,
): Promise<void> => {
  dispatch(setSubscribeStateAll({ loading: true }));
  const {
    user: { authData },
  } = getState();

  const validity = await getIntegrationsValidity();
  const nextAuthData = integrations.all.reduce((acc, { authFlow, id }) => {
    const data = validity[`${id}Auth`] && authFlow.validate() ? authData[id] : undefined;

    return { ...acc, [id]: data };
  }, {});

  dispatch(
    setUserState({
      authData: nextAuthData,
    }),
  );

  dispatch(setSubscribeStateAll({ loading: false }));
};

const sendSubscribeState = async (
  socket: Socket,
  isSubscribed: boolean,
  dispatch: ThunkDispatch<{}, {}, Action>,
  // stateChangeActionCreator: ActionCreatorWithPayload<Partial<SubscribeState>>,
) => {
  const event = isSubscribed ? 'bidsSubscribe' : 'bidsUnsubscribe';

  if (!socket) {
    return;
  }

  return new Promise<void>((resolve, reject) => {
    socket.once('bidsStateChange', ({ state, error }) => {
      // dispatch(stateChangeActionCreator({ actual: state, loading: false }));

      if (error) {
        dispatch(addAlert({ type: AlertTypeEnum.Error, message: error }));
        reject();
      } else {
        resolve();
      }
    });
    socket.emit(event);

    // dispatch(stateChangeActionCreator({ loading: true }));
  });
};

export const sendCpSubscribedState =
  (isSubscribed: boolean) => async (dispatch: ThunkDispatch<{}, {}, Action>, getState: () => RootState) => {
    const { twitchSocket } = getState().socketIo;

    if (twitchSocket) {
      await sendSubscribeState(twitchSocket, isSubscribed, dispatch);
    }
  };

<<<<<<< HEAD
export const sendDaSubscribedState =
  (isSubscribed: boolean) => async (dispatch: ThunkDispatch<{}, {}, Action>, getState: () => RootState) => {
    const { daSocket } = getState().socketIo;

    if (daSocket) {
      await sendSubscribeState(daSocket, isSubscribed, dispatch);
    }
  };

export const sendTourniquetSubscribedState =
  (isSubscribed: boolean) => async (dispatch: ThunkDispatch<{}, {}, Action>, getState: () => RootState) => {
    const { tourniquetSocket } = getState().socketIo;
    console.log(tourniquetSocket);

    if (tourniquetSocket) {
      await sendSubscribeState(tourniquetSocket, isSubscribed, dispatch);
    }
  };

=======
>>>>>>> 47f32469
export default subscriptionSlice.reducer;<|MERGE_RESOLUTION|>--- conflicted
+++ resolved
@@ -138,16 +138,6 @@
     }
   };
 
-<<<<<<< HEAD
-export const sendDaSubscribedState =
-  (isSubscribed: boolean) => async (dispatch: ThunkDispatch<{}, {}, Action>, getState: () => RootState) => {
-    const { daSocket } = getState().socketIo;
-
-    if (daSocket) {
-      await sendSubscribeState(daSocket, isSubscribed, dispatch);
-    }
-  };
-
 export const sendTourniquetSubscribedState =
   (isSubscribed: boolean) => async (dispatch: ThunkDispatch<{}, {}, Action>, getState: () => RootState) => {
     const { tourniquetSocket } = getState().socketIo;
@@ -158,6 +148,4 @@
     }
   };
 
-=======
->>>>>>> 47f32469
 export default subscriptionSlice.reducer;